--- conflicted
+++ resolved
@@ -4,12 +4,7 @@
 cache:
   directories:
   - $HOME/.cache/pip
-<<<<<<< HEAD
-  - .arca/cache/
-- pip
-=======
   - .arca/cache
->>>>>>> 208dd980
 install:
 - pip install -r test_requirements.txt
 before_script:
