{% from "_bytesize_icons.html" import bytesize_icon %}
<!doctype html>
<html lang="cs">
    <head>
        <meta charset="utf-8">
        <meta name="viewport" content="width=device-width, initial-scale=1, shrink-to-fit=no">
        <title>
            {% if title is defined %}
                {{ title }}
            {% else %}
                Nauč se Python
            {% endif %}
        </title>

        <link rel="stylesheet" href="https://maxcdn.bootstrapcdn.com/bootstrap/4.0.0-beta.2/css/bootstrap.min.css" integrity="sha384-PsH8R72JQ3SOdhVi3uxftmaW6Vc51MKb0q5P2rRUpPvrszuE4W1povHYgTpBfshb" crossorigin="anonymous">

        {% if page is defined and page.latex %}
        <link rel="stylesheet" href="https://cdnjs.cloudflare.com/ajax/libs/KaTeX/0.7.1/katex.min.css" integrity="sha384-wITovz90syo1dJWVh32uuETPVEtGigN07tkttEqPv+uR2SE/mbQcG7ATL28aI9H0" crossorigin="anonymous">
        {% endif %}

        <link rel="stylesheet" href="{{url_for('static', filename='css/nausce.css')}}">
        <link rel="stylesheet" href="{{url_for('static', filename='css/body.css')}}">
        <link rel="stylesheet" href="{{url_for('static', filename='css/pygments-lovelace-style.css')}}">
        <link rel="stylesheet" href="{{url_for('static', filename='css/ipython.css')}}">

        {% block extra_links %}
        {% endblock extra_links%}

        <style>
            {% block style %}
            {% endblock %}
        </style>
    </head>

    <body>
        <nav class="header">
            <ul class="container menu">
                <li><a href="{{ url_for('index') }}" class="logo"><h1>Nauč se Python!</h1></a></li>
                <li><a href="{{ url_for('courses') }}" class="menu-link"><h2>Materiály</h2></a></li>
                <li><a href="{{ url_for('runs') }}" class="menu-link"><h2>Kurzy</h2></a></li>
            </ul>
        </nav>

        {% block content %}
        {% endblock %}

        <script type="text/javascript" src="{{ url_for('static', filename='js/solutions.js') }}"></script>

        <div class="footer container">
            <hr>
            <div class="lesson-attribution">
<<<<<<< HEAD
                {% if edit_url is defined %}
                  <p>Uprav tuto stránku na <a href="{{ edit_url }}">{{ edit_page_name|default("GitHubu") }}</a>.</p>
                {% else %}
                  <p>Uprav tuto stránku na <a href="{{ edit_path|edit_link }}">GitHubu</a>.</p>
                {% endif %}
=======
                <p>
                    Uprav tuto stránku na
                    <a href="{{ edit_path|edit_link }}">
                        {{ bytesize_icon('github') }}
                        GitHubu</a>.
                </p>
>>>>>>> 61e5c39d

                {% if page is defined and (page.attributions or page.license) %}
                    {% for a in page.attributions %}
                        {{ a | markdown }}
                    {% endfor %}
                    <p>
                        Licence:
                        <a href="{{ page.license.url }}">
                            {{ page.license.title }}
                        </a>
                        {% if page.license_code %}
                    </p>
                    <p>
                        Licence ukázek kódu:
                        <a href="{{ page.license_code.url }}">
                            {{ page.license_code.title }}
                        </a>
                        {% endif %}
                    </p>
                {% else %}
                    <p>
                        Licence: <a href="http://creativecommons.org/licenses/by-sa/4.0/">Creative Commons Attribution-ShareAlike 4.0 International</a> není-li uvedeno jinak
                    </p>
                {% endif %}
            </div>
        </div>

        <script src="https://code.jquery.com/jquery-3.2.1.slim.min.js" integrity="sha384-KJ3o2DKtIkvYIK3UENzmM7KCkRr/rE9/Qpg6aAZGJwFDMVNA/GpGFF93hXpG5KkN" crossorigin="anonymous"></script>
        <script src="https://cdnjs.cloudflare.com/ajax/libs/popper.js/1.12.3/umd/popper.min.js" integrity="sha384-vFJXuSJphROIrBnz7yo7oB41mKfc8JzQZiCq4NCceLEaO4IHwicKwpJf9c9IpFgh" crossorigin="anonymous"></script>
        <script src="https://maxcdn.bootstrapcdn.com/bootstrap/4.0.0-beta.2/js/bootstrap.min.js" integrity="sha384-alpBpkh1PFOepccYVYDB4do5UnbKysX5WZXm3XxPqe5iKTfUKjNkCk9SaVuEZflJ" crossorigin="anonymous"></script>

        {% if page is defined and page.latex %}
        <script src="https://cdnjs.cloudflare.com/ajax/libs/KaTeX/0.7.1/katex.min.js" integrity="sha384-/y1Nn9+QQAipbNQWU65krzJralCnuOasHncUFXGkdwntGeSvQicrYkiUBwsgUqc1" crossorigin="anonymous"></script>
        <script src="https://cdnjs.cloudflare.com/ajax/libs/KaTeX/0.7.1/contrib/auto-render.min.js" integrity="sha384-dq1/gEHSxPZQ7DdrM82ID4YVol9BYyU7GbWlIwnwyPzotpoc57wDw/guX8EaYGPx" crossorigin="anonymous"></script>
        <script>
          renderMathInElement(
              document.body,
              {
                  delimiters: [
                      {left: "$$", right: "$$", display: true},
                      {left: "$", right: "$", display: false}
                  ]
              }
          );
        </script>
        {% endif %}

    </body>
</html><|MERGE_RESOLUTION|>--- conflicted
+++ resolved
@@ -22,7 +22,7 @@
         <link rel="stylesheet" href="{{url_for('static', filename='css/body.css')}}">
         <link rel="stylesheet" href="{{url_for('static', filename='css/pygments-lovelace-style.css')}}">
         <link rel="stylesheet" href="{{url_for('static', filename='css/ipython.css')}}">
-
+        
         {% block extra_links %}
         {% endblock extra_links%}
 
@@ -31,7 +31,7 @@
             {% endblock %}
         </style>
     </head>
-
+    
     <body>
         <nav class="header">
             <ul class="container menu">
@@ -49,20 +49,11 @@
         <div class="footer container">
             <hr>
             <div class="lesson-attribution">
-<<<<<<< HEAD
                 {% if edit_url is defined %}
                   <p>Uprav tuto stránku na <a href="{{ edit_url }}">{{ edit_page_name|default("GitHubu") }}</a>.</p>
                 {% else %}
-                  <p>Uprav tuto stránku na <a href="{{ edit_path|edit_link }}">GitHubu</a>.</p>
+                  <p>Uprav tuto stránku na <a href="{{ edit_path|edit_link }}">{{ bytesize_icon('github') }} GitHubu</a>.</p>
                 {% endif %}
-=======
-                <p>
-                    Uprav tuto stránku na
-                    <a href="{{ edit_path|edit_link }}">
-                        {{ bytesize_icon('github') }}
-                        GitHubu</a>.
-                </p>
->>>>>>> 61e5c39d
 
                 {% if page is defined and (page.attributions or page.license) %}
                     {% for a in page.attributions %}
