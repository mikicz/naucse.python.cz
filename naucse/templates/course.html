--- conflicted
+++ resolved
@@ -8,11 +8,7 @@
 <div class="row">
     <div class="col-lg-8">
         {% block course_overview %}
-<<<<<<< HEAD
-              {% include "content/course.html" %}
-=======
               {{ course_content|safe }}
->>>>>>> 899927e5
         {% endblock %}
     </div>
     <div class="col-lg-4">
