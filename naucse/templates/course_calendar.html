{% extends "_base_course.html" %}

{% block extra_links %}
    <link rel="stylesheet" href="{{url_for('static', filename='css/calendar.css')}}">
{% endblock extra_links%}

{% block breadcrumbs %}
> <a href="{{ course_url(course) }}">{{ course.title }}</a>
> Kalendář
{% endblock %}

{% block course_content %}
<<<<<<< HEAD
  {% include "content/course_calendar.html" %}
=======
  {{ content|safe }}
>>>>>>> 899927e5
{% endblock %}<|MERGE_RESOLUTION|>--- conflicted
+++ resolved
@@ -10,9 +10,5 @@
 {% endblock %}
 
 {% block course_content %}
-<<<<<<< HEAD
-  {% include "content/course_calendar.html" %}
-=======
   {{ content|safe }}
->>>>>>> 899927e5
 {% endblock %}