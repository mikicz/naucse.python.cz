--- conflicted
+++ resolved
@@ -1,64 +1,10 @@
-<<<<<<< HEAD
 {% extends "_base_course.html" %}
-=======
-{% extends "_base.html" %}
-{% from "_material_macros.html" import material_list with context %}
-{% import "_navigation_macros.html" as nav %}
->>>>>>> 61e5c39d
 
 {% block breadcrumbs %}
 > <a href="{{ course_url(course) }}">{{ course.title }}</a>
 > {{ session.title }}
 {% endblock %}
 
-<<<<<<< HEAD
 {% block course_content %}
   {% include "content/backpage.html" %}
-{% endblock %}
-=======
-<div class="page">
-    <div class="container">
-
-        {% if course is defined %}
-            <header class="lesson-header">
-                <a href="{{ url_for('index') }}">Nauč se Python </a>
-                > <a href="{{ url_for('courses') }}">Kurzy</a>
-                > <a href="{{ course_url(course) }}">{{ course.title }}</a>
-                > {{ session.title }}
-                <hr>
-            </header>
-        {% endif %}
-
-        <h1>
-            Závěr lekce: {{ session.title }}
-        </h1>
-
-        {% if homework_section %}
-            <h2>Domácí projekty</h2>
-            {{ material_list(session.materials, filter_type='homework') }}
-        {% endif %}
-
-        {% if link_section %}
-            <h2>Zajímavé odkazy</h2>
-            {{ material_list(session.materials, filter_type='link') }}
-        {% endif %}
-
-        {% block coverpage_content %}
-            {{ content }}
-        {% endblock %}
-
-        <hr class="lesson-end">
-
-        {% call nav.prevnext() %}
-            {{ nav.prev(session_url(course.slug, session.slug), session.title) }}
-            {{ nav.up(course_url(course), course.title) }}
-            {% if session.next is defined and session.next != None %}
-                {{ nav.next(session_url(course.slug, session.next.slug), session.next.title) }}
-            {% endif %}
-        {% endcall %}
-
-    </div>
-</div>
-
-{% endblock content %}
->>>>>>> 61e5c39d
+{% endblock %}