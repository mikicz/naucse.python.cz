{% extends "_base.html" %}

{% block style %}
    {% if page.css %}
        {{ page.css }}
    {% endif %}
{% endblock style %}

{% block extra_links %}
    {% if canonical_url is defined %}<link rel="canonical" href="{{ canonical_url }}" />{% endif %}
{% endblock %}

{% block content %}

<div class="page">
    <div class="container">

        {% if course is defined %}
            <header class="lesson-header">
                <a href="{{ url_for('index') }}">Nauč se Python </a>
                > <a href="{{ url_for('courses') }}">Kurzy</a>
                > <a href="{{ course_url(course) }}">{{ course.title }}</a>
                {% if session %}
                > <a href="{{ session_url(course.slug, session.slug) }}">{{ session.title }}</a>
                {% endif %}
                > {{ page.title }}
                <hr>
            </header>
        {% endif %}

        {% block lesson_content %}
            {{ content }}
        {% endblock %}

        {% if (prv is defined and prv != None) or (nxt is defined and nxt != None) %}
        <hr class="lesson-end">
        
        {% if course is defined and not course.canonical %}
            <div class="alert alert-info">
                Toto je stránka lekce z kurzu, který probíhá nebo proběhl naživo s instruktorem.
                {% if course.base_course %}
                    <a href="{{ canonical_url }}">Přejít na stejnou lekci v kurzu pro samouky</a>.
                {% endif %}
            </div>
        {% endif %}

        <div class="row prev-next">
            <div class="col text-left">
            {% if prv is defined and prv != None %}
                <a href="{{ lesson_url(lesson=prv.page.lesson, page=prv.page.slug) }}">← <span class="d-none d-sm-block">{{ prv.title }}</span></a>
            {% endif %}
            </div>

            <div class="col text-center">
<<<<<<< HEAD
            {% if session and course is defined %}
                <a href="{{ session_url(course.slug, session.slug) }}">↑ <span class="hidden-xs-down">Lekce: {{ session.title }}</span></a>
=======
            {% if session is defined and session != None and course is defined %}
                <a href="{{ session_url(course.slug, session.slug) }}">↑ <span class="d-none d-sm-block">Lekce: {{ session.title }}</span></a>
>>>>>>> 5147d58b
            {% endif %}
            </div>

            <div class="col text-right">
            {% if nxt is defined and nxt != None %}
<<<<<<< HEAD
                <a href="{{ lesson_url(lesson=nxt.page.lesson, page=nxt.page.slug) }}"><span class="hidden-xs-down">{{ nxt.title }}</span> →</a>
            {% elif session and course is defined %}
                <a href="{{ session_url(course.slug, session.slug, 'back') }}"><span class="hidden-xs-down">Závěr lekce</span> →</a>
=======
                <a href="{{ lesson_url(lesson=nxt.page.lesson, page=nxt.page.slug) }}"><span class="d-none d-sm-block">{{ nxt.title }}</span> →</a>
            {% elif session is defined and session != None and course is defined %}
                <a href="{{ session_url(course.slug, session.slug, 'back') }}"><span class="d-none d-sm-block">Závěr lekce</span> →</a>
>>>>>>> 5147d58b
            {% endif %}
            </div>
        </div>
        {% endif %}

    </div>
</div>

{% endblock content %}<|MERGE_RESOLUTION|>--- conflicted
+++ resolved
@@ -52,27 +52,16 @@
             </div>
 
             <div class="col text-center">
-<<<<<<< HEAD
             {% if session and course is defined %}
-                <a href="{{ session_url(course.slug, session.slug) }}">↑ <span class="hidden-xs-down">Lekce: {{ session.title }}</span></a>
-=======
-            {% if session is defined and session != None and course is defined %}
                 <a href="{{ session_url(course.slug, session.slug) }}">↑ <span class="d-none d-sm-block">Lekce: {{ session.title }}</span></a>
->>>>>>> 5147d58b
             {% endif %}
             </div>
 
             <div class="col text-right">
             {% if nxt is defined and nxt != None %}
-<<<<<<< HEAD
-                <a href="{{ lesson_url(lesson=nxt.page.lesson, page=nxt.page.slug) }}"><span class="hidden-xs-down">{{ nxt.title }}</span> →</a>
+                <a href="{{ lesson_url(lesson=nxt.page.lesson, page=nxt.page.slug) }}"><span class="d-none d-sm-block">{{ nxt.title }}</span> →</a>
             {% elif session and course is defined %}
-                <a href="{{ session_url(course.slug, session.slug, 'back') }}"><span class="hidden-xs-down">Závěr lekce</span> →</a>
-=======
-                <a href="{{ lesson_url(lesson=nxt.page.lesson, page=nxt.page.slug) }}"><span class="d-none d-sm-block">{{ nxt.title }}</span> →</a>
-            {% elif session is defined and session != None and course is defined %}
                 <a href="{{ session_url(course.slug, session.slug, 'back') }}"><span class="d-none d-sm-block">Závěr lekce</span> →</a>
->>>>>>> 5147d58b
             {% endif %}
             </div>
         </div>
