{% extends "_base_course.html" %}

{% block style %}
    {% if page.css %}
        {{ page.css }}
    {% endif %}
{% endblock style %}

{% block extra_links %}
    {% if canonical_url is defined and canonical_url %}<link rel="canonical" href="{{ canonical_url }}" />{% endif %}
{% endblock %}

{% block breadcrumbs %}
<<<<<<< HEAD
=======
{# Only used if course is provided #}
>>>>>>> 899927e5
> <a href="{{ course_url(course) }}">{{ course.title }}</a>
{% if session %}
> <a href="{{ session_url(course.slug, session.slug) }}">{{ session.title }}</a>
{% endif %}
> {{ page.title }}
{% endblock %}

{% block warning_msg %}
  {% if error_in_fork|default(false) %}
    {% include "_using_default_page.html" %}
  {% endif %}
{% endblock %}

{% block course_content %}
<<<<<<< HEAD

  {{ content }}
=======
    {% if solution_number|default(None) is not none %}
        <h1>{{ page.title }} – Řešení [{{ solution_number }}]</h1>
    {% endif %}

    {{ content }}
>>>>>>> 899927e5

{% endblock %}<|MERGE_RESOLUTION|>--- conflicted
+++ resolved
@@ -11,10 +11,7 @@
 {% endblock %}
 
 {% block breadcrumbs %}
-<<<<<<< HEAD
-=======
 {# Only used if course is provided #}
->>>>>>> 899927e5
 > <a href="{{ course_url(course) }}">{{ course.title }}</a>
 {% if session %}
 > <a href="{{ session_url(course.slug, session.slug) }}">{{ session.title }}</a>
@@ -29,15 +26,10 @@
 {% endblock %}
 
 {% block course_content %}
-<<<<<<< HEAD
-
-  {{ content }}
-=======
     {% if solution_number|default(None) is not none %}
         <h1>{{ page.title }} – Řešení [{{ solution_number }}]</h1>
     {% endif %}
 
     {{ content }}
->>>>>>> 899927e5
 
 {% endblock %}