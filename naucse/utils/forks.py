from datetime import date, datetime, time
from typing import Any, Dict, Optional

from flask import url_for
from flask_frozen import UrlForLogger
from git import Repo

from naucse import routes
from naucse.models import Course
from naucse.templates import edit_link
from naucse.utils.routes import page_content_cache_key


def get_course_from_slug(slug: str) -> Course:
    """ Gets the actual course instance from a slug.
    """
    parts = slug.split("/")

    if parts[0] == "course":
        return routes.model.courses[parts[1]]
    else:
        return routes.model.runs[(int(parts[0]), parts[1])]


def course_info(slug: str, *args, **kwargs) -> Dict[str, Any]:
    """ Returns info about the course/run. Returns some extra info when it's a run (based on COURSE_INFO/RUN_INFO)
    """
    course = get_course_from_slug(slug)

    if course.is_link():
        raise ValueError("Circular dependency.")

    if "course" in slug:
        attributes = Course.COURSE_INFO
    else:
        attributes = Course.RUN_INFO

    data = {}

    for attr in attributes:
        val = getattr(course, attr)

        if isinstance(val, (date, datetime, time)):
            val = val.isoformat()

        data[attr] = val

    return data


def serialize_license(license) -> Optional[Dict[str, str]]:
    """ Serializes a License instance into a dict
    """
    if license:
        return {
            "url": license.url,
            "title": license.title
        }

    return None


def get_edit_icon():
    """ Should return None or some other icon from `templates/_bytesize_icons.html` if the fork is not on GitHub.
    """
    return "github"


def get_edit_page_name():
    """ Should return the name of the page where editing is possible, in Czech in the 6th case.
        Will be used to replace X in the sentence: `Uprav tuto stránku na X.`
    """
    return "GitHubu"


def render(page_type: str, slug: str, *args, **kwargs) -> Dict[str, Any]:
    """ Returns a rendered page for a course, based on page_type and slug.
    """
    course = get_course_from_slug(slug)

    if course.is_link():
        raise ValueError("Circular dependency.")

    path = []
    if kwargs.get("request_url"):
        path = [kwargs["request_url"]]

    logger = UrlForLogger(routes.app)
    with routes.app.test_request_context(*path):
        with logger:

            info = {
                "course": {
                    "title": course.title,
                    "url": routes.course_url(course),
                    "vars": course.vars,
                    "canonical": course.canonical,
                    "is_derived": course.is_derived,
                },
                "edit_info": {
                    "url": edit_link(course.edit_path),
                    "icon": get_edit_icon(),
                    "page_name": get_edit_page_name(),
                }
            }

            if page_type == "course":
                info["content"] = routes.course_content(course)

            elif page_type == "calendar":
<<<<<<< HEAD
                raise ValueError("Test exceptions")
                info["content"] = routes.course_calendar(course, content_only=True)
=======
                info["content"] = routes.course_calendar_content(course)
>>>>>>> 9efd5d22

            elif page_type == "calendar_ics":
                raise ValueError("Test exceptions")
                info["calendar"] = str(routes.generate_calendar_ics(course))

            elif page_type == "course_page":
                raise ValueError("Test exceptions")
                lesson_slug, page, solution, *_ = args
                lesson = routes.model.get_lesson(lesson_slug)

                content_offer_key = kwargs.get("content_key")

                not_processed = object()
                content = not_processed

                if content_offer_key is not None:
                    # the base repository has a cached version of the content
                    content_key = page_content_cache_key(Repo("."), lesson_slug, page, solution, course.vars)

                    # if the key matches what would be produced here, let's not return anything
                    # and the cached version will be used
                    if content_offer_key == content_key:
                        content = None

                request_url = kwargs.get("request_url")
                if request_url is None:
                    request_url = url_for('course_page', course=course, lesson=lesson, page=page, solution=solution)

                lesson_url, subpage_url, static_url = routes.relative_url_functions(request_url, course, lesson)
                page, session, prv, nxt = routes.get_page(course, lesson, page)

                # if content isn't cached or the version was refused, let's render
                # the content here (but just the content and not the whole page with headers, menus etc)
                if content is not_processed:
                    content = routes.page_content(lesson, page, solution, course,
                                                  lesson_url=lesson_url, subpage_url=subpage_url, static_url=static_url,
                                                  without_cache=True)

                if content is None:
                    info["content"] = None
                    info["content_urls"] = []
                else:
                    info["content"] = content["content"]
                    info["content_urls"] = content["urls"]

                info.update({
                    "page": {
                        "title": page.title,
                        "css": page.info.get("css"),  # not page.css since we want the css without limitation
                        "latex": page.latex,
                        "attributions": page.attributions,
                        "license": serialize_license(page.license),
                        "license_code": serialize_license(page.license_code)
                    },
                    "edit_url": edit_link(page.edit_path),
                })

                if session is not None:
                    info["session"] = {
                        "title": session.title,
                        "url": url_for("session_coverpage", course=course.slug, session=session.slug),
                        "slug": session.slug,
                    }

                prev_link, session_link, next_link = routes.get_footer_links(course, session, prv, nxt, lesson_url)
                info["footer"] = {
                    "prev_link": prev_link,
                    "session_link": session_link,
                    "next_link": next_link
                }

            elif page_type == "session_coverpage":
                raise ValueError("Test exceptions")
                session_slug, coverpage, *_ = args

                session = course.sessions.get(session_slug)

                info.update({
                    "session": {
                        "title": session.title,
                        "url": url_for("session_coverpage", course=course.slug, session=session.slug),
                    },
                    "content": routes.session_coverpage_content(course, session, coverpage),
                    "edit_url": edit_link(session.get_edit_path(course, coverpage))
                })
            else:
                raise ValueError("Invalid page type.")

        # generate list of absolute urls which need to be frozen further
        urls = set()
        for endpoint, values in logger.iter_calls():
            url = url_for(endpoint, **values)
            if url.startswith(f"/{slug}"):  # this is checked once again in main repo, but let's save cache space
                urls.add(url)

        info["urls"] = list(urls)

    return info


def get_footer_links(slug, lesson_slug, page, request_url=None):
    course = get_course_from_slug(slug)

    if course.is_link():
        raise ValueError("Circular dependency.")

    try:
        lesson = routes.model.get_lesson(lesson_slug)
    except LookupError:
        raise ValueError("Lesson not found")

    path = []
    if request_url is not None:
        path = [request_url]

    with routes.app.test_request_context(*path):

        def lesson_url(lesson, *args, **kwargs):
            return url_for("course_page", course=course, lesson=lesson, *args, **kwargs)

        page, session, prv, nxt = routes.get_page(course, lesson, page)
        prev_link, session_link, next_link = routes.get_footer_links(course, session, prv, nxt, lesson_url)

    return {
        "prev_link": prev_link,
        "session_link": session_link,
        "next_link": next_link
    }<|MERGE_RESOLUTION|>--- conflicted
+++ resolved
@@ -108,12 +108,8 @@
                 info["content"] = routes.course_content(course)
 
             elif page_type == "calendar":
-<<<<<<< HEAD
-                raise ValueError("Test exceptions")
-                info["content"] = routes.course_calendar(course, content_only=True)
-=======
+                raise ValueError("Test exceptions")
                 info["content"] = routes.course_calendar_content(course)
->>>>>>> 9efd5d22
 
             elif page_type == "calendar_ics":
                 raise ValueError("Test exceptions")
