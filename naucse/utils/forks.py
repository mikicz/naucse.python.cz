--- conflicted
+++ resolved
@@ -138,16 +138,10 @@
                 # if content isn't cached or the version was refused, let's render
                 # the content here (but just the content and not the whole page with headers, menus etc)
                 if content == -1:
-<<<<<<< HEAD
-                    content = routes.course_page(course, lesson, page, solution, content_only=True, **kwargs)
-
-                info["content"] = content
-=======
                     content = routes.course_page(course, lesson, page, solution, content_only=True)
 
                 info["content"] = content["content"]
                 info["content_urls"] = content["urls"]
->>>>>>> 0660178a
 
                 page, session, prv, nxt = routes.get_page(course, lesson, page)
 
