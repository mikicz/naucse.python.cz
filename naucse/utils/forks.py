--- conflicted
+++ resolved
@@ -105,12 +105,8 @@
             }
 
             if page_type == "course":
-<<<<<<< HEAD
                 raise ValueError("Some error")
-                info["content"] = routes.course(course, content_only=True)
-=======
                 info["content"] = routes.course_content(course)
->>>>>>> 9efd5d22
 
             elif page_type == "calendar":
                 info["content"] = routes.course_calendar_content(course)
