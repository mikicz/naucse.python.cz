--- conflicted
+++ resolved
@@ -104,10 +104,7 @@
             }
 
             if page_type == "course":
-<<<<<<< HEAD
                 raise ValueError("Some error")
-=======
->>>>>>> 0660178a
                 info["content"] = routes.course(course, content_only=True)
 
             elif page_type == "calendar":
@@ -142,16 +139,10 @@
                 # if content isn't cached or the version was refused, let's render
                 # the content here (but just the content and not the whole page with headers, menus etc)
                 if content == -1:
-<<<<<<< HEAD
-                    content = routes.course_page(course, lesson, page, solution, content_only=True, **kwargs)
-
-                info["content"] = content
-=======
                     content = routes.course_page(course, lesson, page, solution, content_only=True)
 
                 info["content"] = content["content"]
                 info["content_urls"] = content["urls"]
->>>>>>> 0660178a
 
                 page, session, prv, nxt = routes.get_page(course, lesson, page)
 
