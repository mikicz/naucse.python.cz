from collections import OrderedDict
import datetime

import dateutil.tz
import jinja2
from arca import Task

from naucse.modelutils import Model, YamlProperty, DataProperty, DirProperty, MultipleModelDirProperty, ForkProperty
from naucse.modelutils import reify, arca
from naucse.routes_util import AllowedElementsParser
from naucse.templates import setup_jinja_env, vars_functions
from naucse.markdown_util import convert_markdown
from naucse.notebook_util import convert_notebook
from pathlib import Path


_TIMEZONE = 'Europe/Prague'
allowed_elements_parser = AllowedElementsParser()


class Lesson(Model):
    """An individual lesson stored on naucse"""
    def __str__(self):
        return '{} - {}'.format(self.slug, self.title)

    info = YamlProperty()

    title = DataProperty(info)

    @reify
    def slug(self):
        return '/'.join(self.path.parts[-2:])

    @reify
    def pages(self):
        pages = dict(self.info.get('subpages', {}))
        pages.setdefault('index', {})
        return {slug: Page(self, slug, self.info, p)
                for slug, p in pages.items()}

    @reify
    def index_page(self):
        return self.pages['index']


class Page(Model):
    """A (sub-) page of a lesson"""
    def __init__(self, lesson, slug, *infos):
        self.slug = slug
        self.info = {}
        for i in infos:
            self.info.update(i)
        self.lesson = lesson
        path = lesson.path.joinpath('{}.{}'.format(slug, self.info['style']))
        super().__init__(lesson.root, path)

    def __str__(self):
        return '{}/{}'.format(self.lesson.slug, self.slug)

    @reify
    def style(self):
        return self.info['style']

    @reify
    def title(self):
        return self.info['title']

    @reify
    def jinja(self):
        return self.info.get('jinja', True)

    @reify
    def latex(self):
        return self.info.get('latex', False)

    @reify
    def css(self):
        return self.info.get('css')

    @reify
    def edit_path(self):
        return self.path.relative_to(self.root.path)

    @reify
    def attributions(self):
        attr = self.info.get('attribution', ())
        if isinstance(attr, str):
            attr = [attr]
        return tuple(attr)

    @reify
    def license(self):
        return self.root.licenses[self.info['license']]

    @reify
    def license_code(self):
        if 'license_code' in self.info:
            return self.root.licenses[self.info['license_code']]
        return None

    @reify
    def vars(self):
        return self.info.get('vars', {})

    def _get_template(self):
        name = '{}/{}.{}'.format(self.lesson.slug, self.slug, self.style)
        try:
            return self.root.lesson_jinja_env.get_template(name)
        except jinja2.TemplateNotFound:
            raise FileNotFoundError(name)

    def render_html(self, solution=None,
                    static_url=None,
                    lesson_url=None,
                    subpage_url=None,
                    vars=None,
                    ):
        lesson = self.lesson

        if not vars:
            vars = {}
        else:
            vars = dict(vars)
        vars.update(self.vars)

        solutions = []

        if static_url is None:
            def static_url(path):
                return 'static/{}'.format(path)

        if lesson_url is None:
            def lesson_url(lesson, page='index', solution=None):
                lesson = self.root.get_lesson(lesson)
                url = '../../{}/'.format(lesson.slug)
                if page != 'index' or solution is not None:
                    url += '{}/'.format(page)
                if solution is not None:
                    url += '{}/'.format(solution)
                return url

        if subpage_url is None:
            def subpage_url(page):
                return lesson_url(lesson=lesson, page=page)

        kwargs = {
            'static': lambda path: static_url(path),
            'lesson_url': lambda lesson, page='index', solution=None:
                lesson_url(lesson=lesson, page=page, solution=solution),
            'subpage_url': subpage_url,
            'lesson': lesson,
            'page': self,
            '$solutions': solutions,
        }
        kwargs.update(vars_functions(vars))

        if self.jinja:
            template = self._get_template()
            content = template.render(**kwargs)
        else:
            with self.path.open() as file:
                content = file.read()

        def convert_url(url):
            prefix = 'static/'
            if not url.startswith(prefix):
                return url
            return static_url(url[len(prefix):])

        if self.style == 'md':
            content = jinja2.Markup(convert_markdown(content, convert_url))
        elif self.style == 'ipynb':
            content = jinja2.Markup(convert_notebook(content, convert_url))
        else:
            template = self._get_template()
            content = jinja2.Markup(content)

        if solution is None:
            return content
        else:
            return solutions[solution]


class Collection(Model):
    """A collection of lessons"""
    def __str__(self):
        return self.path.parts[-1]

    lessons = DirProperty(Lesson)


def material(root, path, info):
    if "lesson" in info:
        lesson = root.get_lesson(info['lesson'])
        page = lesson.pages[info.get("page", "index")]
        return PageMaterial(root, path, page, info.get("type", "lesson"), info.get("title"))
    elif "url" in info:
        url = info["url"]
        if url:
            return UrlMaterial(root, path, url, info["title"], info.get("type"))
        else:
            return SpecialMaterial(root, path, info["title"], info.get("type"))
    else:
        raise ValueError("Unknown material type: {}".format(info))


class Material(Model):
    """A link – either to a lesson, or an external URL"""
    def __init__(self, root, path, url_type):
        super().__init__(root, path)
        self.url_type = url_type
        self.prev = None
        self.next = None
        # prev and next is set later

    def __str__(self):
        return self.title


class PageMaterial(Material):
    type = "page"
    has_navigation = True

    def __init__(self, root, path, page, url_type, title=None, subpages=None):
        super().__init__(root, path, url_type)
        self.page = page
        self.title = title or page.title

        if subpages is None:
            self.subpages = {}

            for slug, subpage in page.lesson.pages.items():
                if slug == self.page.slug:
                    item = self
                else:
                    item = PageMaterial(root, path, subpage, url_type,
                                        subpages=self.subpages)
                self.subpages[slug] = item
        else:
            self.subpages = subpages

    def set_prev_next(self, prev, next):
        for slug, subpage in self.subpages.items():
            if slug == self.page.slug:
                subpage.prev = prev
                subpage.next = next
            else:
                subpage.prev = self
                subpage.next = next


class UrlMaterial(Material):
    prev = None
    next = None
    type = "url"
    has_navigation = False

    def __init__(self, root, path, url, title, url_type):
        super().__init__(root, path, url_type)
        self.url = url
        self.title = title


class SpecialMaterial(Material):
    prev = None
    next = None
    type = "special"
    has_navigation = False

    def __init__(self, root, path, title, url_type):
        super().__init__(root, path, url_type)
        self.title = title


def merge_dict(base, patch):
    """Recursively merge `patch` into `base`

    If a key exists in both `base` and `patch`, then:
    - if the values are dicts, they are merged recursively
    - if the values are lists, the value from `patch` is used,
      but if the string `'+merge'` occurs in the list, it is replaced
      with the value from `base`.
    """

    result = dict(base)

    for key, value in patch.items():
        if key not in result:
            result[key] = value
            continue

        previous = base[key]
        if isinstance(value, dict):
            result[key] = merge_dict(previous, value)
        elif isinstance(value, list):
            result[key] = new = []
            for item in value:
                if item == '+merge':
                    new.extend(previous)
                else:
                    new.append(item)
        else:
            result[key] = value
    return result


class Session(Model):
    """An ordered collection of materials"""
    def __init__(self, root, path, base_course, info, index, course=None):
        super().__init__(root, path)
        base_name = info.get('base')
        self.index = index
        self.course = course
        if base_name is None:
            self.info = info
        else:
            base = base_course.sessions[base_name].info
            self.info = merge_dict(base, info)
        # self.prev and self.next are set later

    def __str__(self):
        return self.title

    info = YamlProperty()

    title = DataProperty(info)
    slug = DataProperty(info)
    date = DataProperty(info, default=None)

    def _time(self, key, default_time):
        if self.date and default_time:
            return datetime.datetime.combine(self.date, default_time)
        return None

    @reify
    def start_time(self):
        if self.course:
            return self._time('start', self.course.default_start_time)
        return None

    @reify
    def end_time(self):
        if self.course:
            return self._time('end', self.course.default_end_time)
        return None

    @reify
    def materials(self):
        materials = [material(self.root, self.path, s)
                     for s in self.info['materials']]
        materials_with_nav = [mat for mat in materials if mat.has_navigation]
        for prev, current, next in zip([None] + materials_with_nav,
                                       materials_with_nav,
                                       materials_with_nav[1:] + [None]
                                       ):
            current.set_prev_next(prev, next)

        return materials

    def get_edit_path(self, run, coverpage):
        coverpage_path = self.path / "sessions" / self.slug / (coverpage + ".md")
        if coverpage_path.exists():
            return coverpage_path.relative_to(self.root.path)

        return run.edit_path

    def get_coverpage_content(self, run, coverpage, app):
        coverpage += ".md"
        q = self.path / 'sessions' / self.slug / coverpage

        try:
            with q.open() as f:
                md_content = f.read()
        except FileNotFoundError:
            return ""

        html_content = convert_markdown(md_content)
        return html_content


def _get_sessions(course, plan):
    result = OrderedDict()
    for index, sess_info in enumerate(plan):
        session = Session(course.root, course.path, course.base_course,
                          sess_info, index=index, course=course)
        result[session.slug] = session

    sessions = list(result.values())

    for prev, current, next in zip([None] + sessions,
                                   sessions,
                                   sessions[1:] + [None]):
        current.prev = prev
        current.next = next

    if len(result) != len(set(result)):
        raise ValueError('slugs not unique in {!r}'.format(course))
    if sessions != sorted(sessions, key=lambda d: d.date or 0):
        raise ValueError('sessions not ordered by date in {!r}'.format(course))
    return result


class CourseMixin:

    @reify
    def slug(self):
        directory = self.path.parts[-1]
        parent_directory = self.path.parts[-2]
        if parent_directory == "courses":
            parent_directory = "course" # legacy URL
        return parent_directory + "/" + directory

    def is_link(self):
        return isinstance(self, CourseLink)

    @reify
    def is_derived(self):
        return self.base_course is not None


class Course(CourseMixin, Model):
    """A course – ordered collection of sessions"""
    def __str__(self):
        return '{} - {}'.format(self.slug, self.title)

    info = YamlProperty()
    title = DataProperty(info)
    description = DataProperty(info)
    long_description = DataProperty(info)

    vars = DataProperty(info)
    subtitle = DataProperty(info, default=None)
    time = DataProperty(info, default=None)
    place = DataProperty(info, default=None)

    canonical = DataProperty(info, default=False)

    COURSE_INFO = ["title", "description", "vars", "canonical"]
    RUN_INFO = ["title", "description", "start_date", "end_date", "canonical", "subtitle", "derives", "vars",
                "default_start_time", "default_end_time"]

    @property
    def derives(self):
        return self.info.get("derives")

    @reify
    def base_course(self):
        name = self.info.get('derives')
        if name is None:
            return None
        return self.root.courses[name]

    @reify
    def sessions(self):
        return _get_sessions(self, self.info['plan'])

    @reify
    def edit_path(self):
        return self.path.relative_to(self.root.path) / "info.yml"

    @reify
    def start_date(self):
        dates = [s.date for s in self.sessions.values() if s.date is not None]
        if not dates:
            return None
        return min(dates)

    @reify
    def end_date(self):
        dates = [s.date for s in self.sessions.values() if s.date is not None]
        if not dates:
            return None
        return max(dates)

    def _default_time(self, key):
        default_time = self.info.get('default_time')
        if default_time:
            time_string = default_time[key]
            hour, minute = time_string.split(':')
            hour = int(hour)
            minute = int(minute)
            tzinfo = dateutil.tz.gettz(_TIMEZONE)
            return datetime.time(hour, minute, tzinfo=tzinfo)
        return None

    @reify
    def default_start_time(self):
        return self._default_time('start')

    @reify
    def default_end_time(self):
        return self._default_time('end')


def optional_convert_date(x):
    return datetime.datetime.strptime(x, "%Y-%m-%d").date() if x is not None else x


def optional_convert_time(x):
    return datetime.datetime.strptime(x, "%H-%H-%S").time() if x is not None else x


class CourseLink(CourseMixin, Model):
    """ A link to a course from a separate git repo
    """

    link = YamlProperty()
    repo: str = DataProperty(link)
    branch: str = DataProperty(link)

    info = ForkProperty(repo, branch, function_call="naucse.utils.course_info",
                        args=lambda instance: [instance.slug],
                        imports=["naucse.utils"])
    title = DataProperty(info)
    description = DataProperty(info)
<<<<<<< HEAD
    start_date = DataProperty(info, default=None, convert=lambda x: datetime.datetime.strptime(x, "%Y-%m-%d").date())
    end_date = DataProperty(info, default=None, convert=lambda x: datetime.datetime.strptime(x, "%Y-%m-%d").date())
=======
    start_date = DataProperty(info, default=None, convert=optional_convert_date)
    end_date = DataProperty(info, default=None, convert=optional_convert_date)
>>>>>>> b109c66d
    subtitle = DataProperty(info, default=None)
    derives = DataProperty(info, default=None)
    vars = DataProperty(info, default=None)
    canonical = DataProperty(info, default=False)
    default_start_time = DataProperty(info, default=None, convert=optional_convert_time)
    default_end_time = DataProperty(info, default=None, convert=optional_convert_time)

    def __str__(self):
        return '{} - {}'.format(self.slug, self.title)

    @reify
    def base_course(self):
        name = self.derives
        if name is None:
            return None
        try:
            return self.root.courses[name]
        except LookupError:
            return None

    def render(self, page_type, *args, **kwargs):
        task = Task(
            "naucse.utils.render",
            args=[page_type, self.slug] + list(args),
            kwargs=kwargs,
            imports=["naucse.utils"]
        )
        result = arca.run(self.repo, self.branch, task,
                          reference=Path("."), depth=-1)

        if page_type != "calendar_ics":
            allowed_elements_parser.reset_and_feed(result.output["content"])

        return result.output

    def render_course(self):
        return self.render("course")

    def render_calendar(self):
        return self.render("calendar")

    def render_calendar_ics(self):
        return self.render("calendar_ics")

    def render_page(self, lesson_slug, page, solution, content_hash=None, content_offer=None):
        return self.render("course_page", lesson_slug, page, solution,
                           content_hash=content_hash, content_offer=content_offer)

    def render_session_coverpage(self, session, coverpage):
        return self.render("session_coverpage", session, coverpage)

    def lesson_static(self, lesson, path):
        filename = arca.static_filename(self.repo, self.branch, lesson.relative_path / "static" / path,
                                        reference=Path("."), depth=-1).resolve()

        return filename.parent, filename.name

    @reify
    def edit_path(self):
        return self.path.relative_to(self.root.path) / "link.yml"


class RunYear(Model):
    """A year of runs"""
    def __str__(self):
        return self.path.parts[-1]

    runs = MultipleModelDirProperty({"info.yml": Course, "link.yml": CourseLink})


class License(Model):
    def __str__(self):
        return self.path.parts[-1]

    info = YamlProperty()

    title = DataProperty(info)
    url = DataProperty(info)


class MetaInfo(Model):

    def __str__(self):
        return "Meta Information"

    config = YamlProperty()

    slug = DataProperty(config)
    branch = DataProperty(config)


class Root(Model):
    """The base of the model"""
    def __init__(self, path):
        super().__init__(self, path)

    collections = DirProperty(Collection, 'lessons')
    courses = MultipleModelDirProperty({"info.yml": Course, "link.yml": CourseLink}, 'courses')
    run_years = DirProperty(RunYear, 'runs', keyfunc=int)
    licenses = DirProperty(License, 'licenses')
    courses_edit_path = Path("courses")
    runs_edit_path = Path("runs")

    @reify
    def runs(self):
        return {
            (year, slug): run
            for year, run_year in self.run_years.items()
            for slug, run in run_year.runs.items()
        }

    @reify
    def meta(self):
        return MetaInfo(self, ".")

    def get_lesson(self, name):
        if isinstance(name, Lesson):
            return name
        if name[-1] == "/":
            name = name[:-1]
        collection_name, name = name.split('/', 2)
        collection = self.collections[collection_name]
        return collection.lessons[name]

    @reify
    def lesson_jinja_env(self):
        env = jinja2.Environment(
            loader=jinja2.FileSystemLoader([str(self.path / 'lessons')]),
            autoescape=jinja2.select_autoescape(['html', 'xml']),
        )
        setup_jinja_env(env)
        return env<|MERGE_RESOLUTION|>--- conflicted
+++ resolved
@@ -513,13 +513,8 @@
                         imports=["naucse.utils"])
     title = DataProperty(info)
     description = DataProperty(info)
-<<<<<<< HEAD
-    start_date = DataProperty(info, default=None, convert=lambda x: datetime.datetime.strptime(x, "%Y-%m-%d").date())
-    end_date = DataProperty(info, default=None, convert=lambda x: datetime.datetime.strptime(x, "%Y-%m-%d").date())
-=======
     start_date = DataProperty(info, default=None, convert=optional_convert_date)
     end_date = DataProperty(info, default=None, convert=optional_convert_date)
->>>>>>> b109c66d
     subtitle = DataProperty(info, default=None)
     derives = DataProperty(info, default=None)
     vars = DataProperty(info, default=None)
