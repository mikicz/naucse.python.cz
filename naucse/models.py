from collections import OrderedDict
<<<<<<< HEAD
from datetime import datetime
=======
import copy
import datetime
>>>>>>> 61e5c39d

import dateutil.tz
import jinja2
from arca import Task

from naucse.modelutils import Model, YamlProperty, DataProperty, DirProperty, MultipleModelDirProperty, ForkProperty
from naucse.modelutils import reify, arca
from naucse.routes_util import AllowedElementsParser
from naucse.templates import setup_jinja_env, vars_functions
from naucse.markdown_util import convert_markdown
from naucse.notebook_util import convert_notebook
from pathlib import Path

_TIMEZONE = 'Europe/Prague'


allowed_elements_parser = AllowedElementsParser()


class Lesson(Model):
    """An individual lesson stored on naucse"""
    def __str__(self):
        return '{} - {}'.format(self.slug, self.title)

    info = YamlProperty()

    title = DataProperty(info)

    @reify
    def slug(self):
        return '/'.join(self.path.parts[-2:])

    @reify
    def pages(self):
        pages = dict(self.info.get('subpages', {}))
        pages.setdefault('index', {})
        return {slug: Page(self, slug, self.info, p)
                for slug, p in pages.items()}

    @reify
    def index_page(self):
        return self.pages['index']


class Page(Model):
    """A (sub-) page of a lesson"""
    def __init__(self, lesson, slug, *infos):
        self.slug = slug
        self.info = {}
        for i in infos:
            self.info.update(i)
        self.lesson = lesson
        path = lesson.path.joinpath('{}.{}'.format(slug, self.info['style']))
        super().__init__(lesson.root, path)

    def __str__(self):
        return '{}/{}'.format(self.lesson.slug, self.slug)

    @reify
    def style(self):
        return self.info['style']

    @reify
    def title(self):
        return self.info['title']

    @reify
    def jinja(self):
        return self.info.get('jinja', True)

    @reify
    def latex(self):
        return self.info.get('latex', False)

    @reify
    def css(self):
        return self.info.get('css')

    @reify
    def edit_path(self):
        return self.path.relative_to(self.root.path)

    @reify
    def attributions(self):
        attr = self.info.get('attribution', ())
        if isinstance(attr, str):
            attr = [attr]
        return tuple(attr)

    @reify
    def license(self):
        return self.root.licenses[self.info['license']]

    @reify
    def license_code(self):
        if 'license_code' in self.info:
            return self.root.licenses[self.info['license_code']]
        return None

    @reify
    def vars(self):
        return self.info.get('vars', {})

    def _get_template(self):
        name = '{}/{}.{}'.format(self.lesson.slug, self.slug, self.style)
        try:
            return self.root.lesson_jinja_env.get_template(name)
        except jinja2.TemplateNotFound:
            raise FileNotFoundError(name)

    def render_html(self, solution=None,
                    static_url=None,
                    lesson_url=None,
                    subpage_url=None,
                    vars=None,
                    ):
        lesson = self.lesson

        if not vars:
            vars = {}
        else:
            vars = dict(vars)
        vars.update(self.vars)

        solutions = []

        if static_url is None:
            def static_url(path):
                return 'static/{}'.format(path)

        if lesson_url is None:
            def lesson_url(lesson, page='index', solution=None):
                lesson = self.root.get_lesson(lesson)
                url = '../../{}/'.format(lesson.slug)
                if page != 'index' or solution is not None:
                    url += '{}/'.format(page)
                if solution is not None:
                    url += '{}/'.format(solution)
                return url

        if subpage_url is None:
            def subpage_url(page):
                return lesson_url(lesson=lesson, page=page)

        kwargs = {
            'static': lambda path: static_url(path),
            'lesson_url': lambda lesson, page='index', solution=None:
                lesson_url(lesson=lesson, page=page, solution=solution),
            'subpage_url': subpage_url,
            'lesson': lesson,
            'page': self,
            '$solutions': solutions,
        }
        kwargs.update(vars_functions(vars))

        if self.jinja:
            template = self._get_template()
            content = template.render(**kwargs)
        else:
            with self.path.open() as file:
                content = file.read()

        def convert_url(url):
            prefix = 'static/'
            if not url.startswith(prefix):
                return url
            return static_url(url[len(prefix):])

        if self.style == 'md':
            content = jinja2.Markup(convert_markdown(content, convert_url))
        elif self.style == 'ipynb':
            content = jinja2.Markup(convert_notebook(content, convert_url))
        else:
            template = self._get_template()
            content = jinja2.Markup(content)

        if solution is None:
            return content
        else:
            return solutions[solution]


class Collection(Model):
    """A collection of lessons"""
    def __str__(self):
        return self.path.parts[-1]

    lessons = DirProperty(Lesson)


def material(root, path, info):
    if "lesson" in info:
        lesson = root.get_lesson(info['lesson'])
        page = lesson.pages[info.get("page", "index")]
        return PageMaterial(root, path, page, info.get("type", "lesson"), info.get("title"))
    elif "url" in info:
        url = info["url"]
        if url:
            return UrlMaterial(root, path, url, info["title"], info.get("type"))
        else:
            return SpecialMaterial(root, path, info["title"], info.get("type"))
    else:
        raise ValueError("Unknown material type: {}".format(info))


class Material(Model):
    """A link – either to a lesson, or an external URL"""
    def __init__(self, root, path, url_type):
        super().__init__(root, path)
        self.url_type = url_type
        self.prev = None
        self.next = None
        # prev and next is set later

    def __str__(self):
        return self.title


class PageMaterial(Material):
    type = "page"
    has_navigation = True

    def __init__(self, root, path, page, url_type, title=None, subpages=None):
        super().__init__(root, path, url_type)
        self.page = page
        self.title = title or page.title

        if subpages is None:
            self.subpages = {}

            for slug, subpage in page.lesson.pages.items():
                if slug == self.page.slug:
                    item = self
                else:
                    item = PageMaterial(root, path, subpage, url_type,
                                        subpages=self.subpages)
                self.subpages[slug] = item
        else:
            self.subpages = subpages

    def set_prev_next(self, prev, next):
        for slug, subpage in self.subpages.items():
            if slug == self.page.slug:
                subpage.prev = prev
                subpage.next = next
            else:
                subpage.prev = self
                subpage.next = next


class UrlMaterial(Material):
    prev = None
    next = None
    type = "url"
    has_navigation = False

    def __init__(self, root, path, url, title, url_type):
        super().__init__(root, path, url_type)
        self.url = url
        self.title = title


class SpecialMaterial(Material):
    prev = None
    next = None
    type = "special"
    has_navigation = False

    def __init__(self, root, path, title, url_type):
        super().__init__(root, path, url_type)
        self.title = title


def merge_dict(base, patch):
    """Recursively merge `patch` into `base`

    If a key exists in both `base` and `patch`, then:
    - if the values are dicts, they are merged recursively
    - if the values are lists, the value from `patch` is used,
      but if the string `'+merge'` occurs in the list, it is replaced
      with the value from `base`.
    """

    result = dict(base)

    for key, value in patch.items():
        if key not in result:
            result[key] = value
            continue

        previous = base[key]
        if isinstance(value, dict):
            result[key] = merge_dict(previous, value)
        elif isinstance(value, list):
            result[key] = new = []
            for item in value:
                if item == '+merge':
                    new.extend(previous)
                else:
                    new.append(item)
        else:
            result[key] = value
    return result


class Session(Model):
    """An ordered collection of materials"""
    def __init__(self, root, path, base_course, info, index, course=None):
        super().__init__(root, path)
        base_name = info.get('base')
        self.index = index
        self.course = course
        if base_name is None:
            self.info = info
        else:
            base = base_course.sessions[base_name].info
            self.info = merge_dict(base, info)
        # self.prev and self.next are set later

    def __str__(self):
        return self.title

    info = YamlProperty()

    title = DataProperty(info)
    slug = DataProperty(info)
    date = DataProperty(info, default=None)

    def _time(self, key, default_time):
        if self.date and default_time:
            return datetime.datetime.combine(self.date, default_time)
        return None

    @reify
    def start_time(self):
        if self.course:
            return self._time('start', self.course.default_start_time)
        return None

    @reify
    def end_time(self):
        if self.course:
            return self._time('end', self.course.default_end_time)
        return None

    @reify
    def materials(self):
        materials = [material(self.root, self.path, s)
                     for s in self.info['materials']]
        materials_with_nav = [mat for mat in materials if mat.has_navigation]
        for prev, current, next in zip([None] + materials_with_nav,
                                       materials_with_nav,
                                       materials_with_nav[1:] + [None]
                                       ):
            current.set_prev_next(prev, next)

        return materials

    def get_edit_path(self, run, coverpage):
        coverpage_path = self.path / "sessions" / self.slug / (coverpage + ".md")
        if coverpage_path.exists():
            return coverpage_path.relative_to(self.root.path)

        return run.edit_path

    def get_coverpage_content(self, run, coverpage, app):
        coverpage += ".md"
        q = self.path / 'sessions' / self.slug / coverpage

        try:
            with q.open() as f:
                md_content = f.read()
        except FileNotFoundError:
            return ""

        html_content = convert_markdown(md_content)
        return html_content


def _get_sessions(course, plan):
    result = OrderedDict()
    for index, sess_info in enumerate(plan):
        session = Session(course.root, course.path, course.base_course,
                          sess_info, index=index, course=course)
        result[session.slug] = session

    sessions = list(result.values())

    for prev, current, next in zip([None] + sessions,
                                   sessions,
                                   sessions[1:] + [None]):
        current.prev = prev
        current.next = next

    if len(result) != len(set(result)):
        raise ValueError('slugs not unique in {!r}'.format(course))
    if sessions != sorted(sessions, key=lambda d: d.date or 0):
        raise ValueError('sessions not ordered by date in {!r}'.format(course))
    return result


class CourseMixin:

    @reify
    def slug(self):
        directory = self.path.parts[-1]
        parent_directory = self.path.parts[-2]
        if parent_directory == "courses":
            parent_directory = "course" # legacy URL
        return parent_directory + "/" + directory

    @reify
    def edit_path(self):
        return self.path.relative_to(self.root.path) / "info.yml"

    def is_link(self):
        return isinstance(self, CourseLink)


class Course(CourseMixin, Model):
    """A course – ordered collection of sessions"""
    def __str__(self):
        return '{} - {}'.format(self.slug, self.title)

    info = YamlProperty()
    title = DataProperty(info)
    description = DataProperty(info)
    long_description = DataProperty(info)

    vars = DataProperty(info)
    subtitle = DataProperty(info, default=None)
    time = DataProperty(info, default=None)
    place = DataProperty(info, default=None)

    canonical = DataProperty(info, default=False)

    COURSE_INFO = ["title", "description", "vars"]
    RUN_INFO = ["title", "description", "start_date", "end_date", "subtitle", "derives", "vars"]

    @property
    def derives(self):
        return self.info.get("derives")

    @reify
    def base_course(self):
        name = self.info.get('derives')
        if name is None:
            return None
        return self.root.courses[name]

    @reify
    def sessions(self):
        return _get_sessions(self, self.info['plan'])

    @reify
    def edit_path(self):
        return self.path.relative_to(self.root.path) / "info.yml"

    @reify
    def start_date(self):
        dates = [s.date for s in self.sessions.values() if s.date is not None]
        if not dates:
            return None
        return min(dates)

    @reify
    def end_date(self):
        dates = [s.date for s in self.sessions.values() if s.date is not None]
        if not dates:
            return None
        return max(dates)

    def _default_time(self, key):
        default_time = self.info.get('default_time')
        if default_time:
            time_string = default_time[key]
            hour, minute = time_string.split(':')
            hour = int(hour)
            minute = int(minute)
            tzinfo = dateutil.tz.gettz(_TIMEZONE)
            return datetime.time(hour, minute, tzinfo=tzinfo)
        return None

    @reify
    def default_start_time(self):
        return self._default_time('start')

    @reify
    def default_end_time(self):
        return self._default_time('end')


class CourseLink(CourseMixin, Model):
    """ A link to a course from a separate git repo
    """

    link = YamlProperty()
    repo: str = DataProperty(link)
    branch: str = DataProperty(link)

    info = ForkProperty(repo, branch, function_call="naucse.utils.course_info",
                        args=lambda instance: [instance.slug],
                        imports=["naucse.utils"])
    title = DataProperty(info)
    description = DataProperty(info)
    start_date = DataProperty(info, convert=lambda x: datetime.strptime(x, "%Y-%m-%d").date())
    end_date = DataProperty(info, convert=lambda x: datetime.strptime(x, "%Y-%m-%d").date())
    subtitle = DataProperty(info, default=None)
    derives = DataProperty(info, default=None)
    vars = DataProperty(info, default=None)

    def __str__(self):
        return '{} - {}'.format(self.slug, self.title)

    @reify
    def base_course(self):
        name = self.derives
        if name is None:
            return None
        return self.root.courses[name]

    def render(self, page_type, *args, **kwargs):
        task = Task(
            "naucse.utils.render",
            args=[page_type, self.slug] + list(args),
            kwargs=kwargs,
            imports=["naucse.utils"]
        )
        result = arca.run(self.repo, self.branch, task,
                          reference=Path("."), depth=-1)

        allowed_elements_parser.reset_and_feed(result.output["content"])

        return result.output

    def render_course(self):
        return self.render("course")

    def render_calendar(self):
        return self.render("calendar")

    def render_page(self, lesson_slug, page, solution, content_hash=None, content_offer=None):
        return self.render("course_page", lesson_slug, page, solution,
                           content_hash=content_hash, content_offer=content_offer)

    def render_session_coverpage(self, session, coverpage):
        return self.render("session_coverpage", session, coverpage)

    def lesson_static(self, lesson, path):
        filename = arca.static_filename(self.repo, self.branch, lesson.relative_path / "static" / path,
                                        reference=Path("."), depth=-1).resolve()

        return filename.parent, filename.name


class RunYear(Model):
    """A year of runs"""
    def __str__(self):
        return self.path.parts[-1]

    runs = MultipleModelDirProperty({"info.yml": Course, "link.yml": CourseLink})


class License(Model):
    def __str__(self):
        return self.path.parts[-1]

    info = YamlProperty()

    title = DataProperty(info)
    url = DataProperty(info)


class Root(Model):
    """The base of the model"""
    def __init__(self, path):
        super().__init__(self, path)

    collections = DirProperty(Collection, 'lessons')
    courses = MultipleModelDirProperty({"info.yml": Course, "link.yml": CourseLink}, 'courses')
    run_years = DirProperty(RunYear, 'runs', keyfunc=int)
    licenses = DirProperty(License, 'licenses')
    courses_edit_path = Path("courses")
    runs_edit_path = Path("runs")

    @reify
    def runs(self):
        return {
            (year, slug): run
            for year, run_year in self.run_years.items()
            for slug, run in run_year.runs.items()
        }

    def get_lesson(self, name):
        if isinstance(name, Lesson):
            return name
        if name[-1] == "/":
            name = name[:-1]
        collection_name, name = name.split('/', 2)
        collection = self.collections[collection_name]
        return collection.lessons[name]

    @reify
    def lesson_jinja_env(self):
        env = jinja2.Environment(
            loader=jinja2.FileSystemLoader([str(self.path / 'lessons')]),
            autoescape=jinja2.select_autoescape(['html', 'xml']),
        )
        setup_jinja_env(env)
        return env<|MERGE_RESOLUTION|>--- conflicted
+++ resolved
@@ -1,10 +1,5 @@
 from collections import OrderedDict
-<<<<<<< HEAD
-from datetime import datetime
-=======
-import copy
 import datetime
->>>>>>> 61e5c39d
 
 import dateutil.tz
 import jinja2
@@ -18,9 +13,8 @@
 from naucse.notebook_util import convert_notebook
 from pathlib import Path
 
+
 _TIMEZONE = 'Europe/Prague'
-
-
 allowed_elements_parser = AllowedElementsParser()
 
 
@@ -496,7 +490,6 @@
     def default_end_time(self):
         return self._default_time('end')
 
-
 class CourseLink(CourseMixin, Model):
     """ A link to a course from a separate git repo
     """
@@ -510,8 +503,8 @@
                         imports=["naucse.utils"])
     title = DataProperty(info)
     description = DataProperty(info)
-    start_date = DataProperty(info, convert=lambda x: datetime.strptime(x, "%Y-%m-%d").date())
-    end_date = DataProperty(info, convert=lambda x: datetime.strptime(x, "%Y-%m-%d").date())
+    start_date = DataProperty(info, convert=lambda x: datetime.datetime.strptime(x, "%Y-%m-%d").date())
+    end_date = DataProperty(info, convert=lambda x: datetime.datetime.strptime(x, "%Y-%m-%d").date())
     subtitle = DataProperty(info, default=None)
     derives = DataProperty(info, default=None)
     vars = DataProperty(info, default=None)
