from collections import OrderedDict
import datetime

import cssutils
import dateutil.tz
import jinja2
from arca import Task
from flask import request

from naucse.utils.models import Model, YamlProperty, DataProperty, DirProperty, MultipleModelDirProperty, ForkProperty
from naucse.utils.models import reify, arca
from naucse.utils.routes import AllowedElementsParser, urls_from_forks
from naucse.templates import setup_jinja_env, vars_functions
from naucse.utils.markdown import convert_markdown
from naucse.utils.notebook import convert_notebook
from pathlib import Path


_TIMEZONE = 'Europe/Prague'
allowed_elements_parser = AllowedElementsParser()


class Lesson(Model):
    """An individual lesson stored on naucse"""
    def __str__(self):
        return '{} - {}'.format(self.slug, self.title)

    info = YamlProperty()

    title = DataProperty(info)

    @reify
    def slug(self):
        return '/'.join(self.path.parts[-2:])

    @reify
    def pages(self):
        pages = dict(self.info.get('subpages', {}))
        pages.setdefault('index', {})
        return {slug: Page(self, slug, self.info, p)
                for slug, p in pages.items()}

    @reify
    def index_page(self):
        return self.pages['index']


class Page(Model):
    """A (sub-) page of a lesson"""
    def __init__(self, lesson, slug, *infos):
        self.slug = slug
        self.info = {}
        for i in infos:
            self.info.update(i)
        self.lesson = lesson
        path = lesson.path.joinpath('{}.{}'.format(slug, self.info['style']))
        super().__init__(lesson.root, path)

    def __str__(self):
        return '{}/{}'.format(self.lesson.slug, self.slug)

    @reify
    def style(self):
        return self.info['style']

    @reify
    def title(self):
        return self.info['title']

    @reify
    def jinja(self):
        return self.info.get('jinja', True)

    @reify
    def latex(self):
        return self.info.get('latex', False)

    @reify
    def css(self):
        """ Returns lesson-specific extra CSS.

        If the lesson defines extra css, the scope of the styles is limited to ``.lesson-content``,
        a div which contains the actual lesson content.
<<<<<<< HEAD
=======

        This doesn't protect against malicious input.
>>>>>>> cf857906
        """
        css = self.info.get("css")

        if css is None:
            return None

<<<<<<< HEAD
        return self.limit_css_to_lesson_content(css)
=======
        parser = cssutils.CSSParser(raiseExceptions=True)
        parsed = parser.parseString(css)

        for rule in parsed.cssRules:
            for selector in rule.selectorList:
                # the space is important - there's a difference between for example
                # ``.lesson-content:hover`` and ``.lesson-content :hover``
                selector.selectorText = ".lesson-content " + selector.selectorText

        return parsed.cssText.decode("utf-8")
>>>>>>> cf857906

    @reify
    def edit_path(self):
        return self.path.relative_to(self.root.path)

    @reify
    def attributions(self):
        attr = self.info.get('attribution', ())
        if isinstance(attr, str):
            attr = [attr]
        return tuple(attr)

    @reify
    def license(self):
        return self.root.licenses[self.info['license']]

    @reify
    def license_code(self):
        if 'license_code' in self.info:
            return self.root.licenses[self.info['license_code']]
        return None

    @reify
    def vars(self):
        return self.info.get('vars', {})

    def _get_template(self):
        name = '{}/{}.{}'.format(self.lesson.slug, self.slug, self.style)
        try:
            return self.root.lesson_jinja_env.get_template(name)
        except jinja2.TemplateNotFound:
            raise FileNotFoundError(name)

    def render_html(self, solution=None,
                    static_url=None,
                    lesson_url=None,
                    subpage_url=None,
                    vars=None,
                    ):
        lesson = self.lesson

        if not vars:
            vars = {}
        else:
            vars = dict(vars)
        vars.update(self.vars)

        solutions = []

        if static_url is None:
            def static_url(path):
                return 'static/{}'.format(path)

        if lesson_url is None:
            def lesson_url(lesson, page='index', solution=None):
                lesson = self.root.get_lesson(lesson)
                url = '../../{}/'.format(lesson.slug)
                if page != 'index' or solution is not None:
                    url += '{}/'.format(page)
                if solution is not None:
                    url += '{}/'.format(solution)
                return url

        if subpage_url is None:
            def subpage_url(page):
                return lesson_url(lesson=lesson, page=page)

        kwargs = {
            'static': lambda path: static_url(path),
            'lesson_url': lambda lesson, page='index', solution=None:
                lesson_url(lesson=lesson, page=page, solution=solution),
            'subpage_url': subpage_url,
            'lesson': lesson,
            'page': self,
            '$solutions': solutions,
        }
        kwargs.update(vars_functions(vars))

        if self.jinja:
            template = self._get_template()
            content = template.render(**kwargs)
        else:
            with self.path.open() as file:
                content = file.read()

        def convert_url(url):
            prefix = 'static/'
            if not url.startswith(prefix):
                return url
            return static_url(url[len(prefix):])

        if self.style == 'md':
            content = jinja2.Markup(convert_markdown(content, convert_url))
        elif self.style == 'ipynb':
            content = jinja2.Markup(convert_notebook(content, convert_url))
        else:
            template = self._get_template()
            content = jinja2.Markup(content)

        if solution is None:
            return content
        else:
            return solutions[solution]

    @staticmethod
    def limit_css_to_lesson_content(css):
        """ Returns ``css`` limited just to the ``.lesson-content`` element.

        This function is safe when it comes to CSS3, however there might be some selectors which could break
        the function in CSS4 (or further). The ``cssutils`` library used to parse CSS has therefore been frozen
        at 1.0 (using ~=, so minor releases are allowed) so any of the CSS4 selectors do not sneak up unexpectedly.
        However, according to https://css4-selectors.com/selectors/, none of the currently proposed
        CSS4 selectors would break this function when combined with second implementation detail bellow.

        The safety comes in from two details:

        1) The ``CSSParser`` setting to raise exceptions, so, for example if the attacker wanted to modify
        the styles of the element after ``.lesson-content`` (with ``.lesson-content + *``), the ``info["css"]``
        would have to be the following, however that doesn't pass ``cssutils`` validation.

        ```
        + * {
            rule: value;
        }
        ```

        2) As long there's a space after ``.lesson-content``, ale the rules are only applied the children of
        that div. This is illustrated for example by the difference between ``.lesson-content:hover``
        and ``.lesson-content :hover``, the same applies for other selectors.
        """
        parser = cssutils.CSSParser(raiseExceptions=True)
        parsed = parser.parseString(css)

        for rule in parsed.cssRules:
            for selector in rule.selectorList:
                # the space is important - there's a difference between for example
                # ``.lesson-content:hover`` and ``.lesson-content :hover``
                selector.selectorText = ".lesson-content " + selector.selectorText

        return parsed.cssText.decode("utf-8")


class Collection(Model):
    """A collection of lessons"""
    def __str__(self):
        return self.path.parts[-1]

    lessons = DirProperty(Lesson)


def material(root, path, info):
    if "lesson" in info:
        lesson = root.get_lesson(info['lesson'])
        page = lesson.pages[info.get("page", "index")]
        return PageMaterial(root, path, page, info.get("type", "lesson"), info.get("title"))
    elif "url" in info:
        url = info["url"]
        if url:
            return UrlMaterial(root, path, url, info["title"], info.get("type"))
        else:
            return SpecialMaterial(root, path, info["title"], info.get("type"))
    else:
        raise ValueError("Unknown material type: {}".format(info))


class Material(Model):
    """A link – either to a lesson, or an external URL"""
    def __init__(self, root, path, url_type):
        super().__init__(root, path)
        self.url_type = url_type
        self.prev = None
        self.next = None
        # prev and next is set later

    def __str__(self):
        return self.title


class PageMaterial(Material):
    type = "page"
    has_navigation = True

    def __init__(self, root, path, page, url_type, title=None, subpages=None):
        super().__init__(root, path, url_type)
        self.page = page
        self.title = title or page.title

        if subpages is None:
            self.subpages = {}

            for slug, subpage in page.lesson.pages.items():
                if slug == self.page.slug:
                    item = self
                else:
                    item = PageMaterial(root, path, subpage, url_type,
                                        subpages=self.subpages)
                self.subpages[slug] = item
        else:
            self.subpages = subpages

    def set_prev_next(self, prev, next):
        for slug, subpage in self.subpages.items():
            if slug == self.page.slug:
                subpage.prev = prev
                subpage.next = next
            else:
                subpage.prev = self
                subpage.next = next


class UrlMaterial(Material):
    prev = None
    next = None
    type = "url"
    has_navigation = False

    def __init__(self, root, path, url, title, url_type):
        super().__init__(root, path, url_type)
        self.url = url
        self.title = title


class SpecialMaterial(Material):
    prev = None
    next = None
    type = "special"
    has_navigation = False

    def __init__(self, root, path, title, url_type):
        super().__init__(root, path, url_type)
        self.title = title


def merge_dict(base, patch):
    """Recursively merge `patch` into `base`

    If a key exists in both `base` and `patch`, then:
    - if the values are dicts, they are merged recursively
    - if the values are lists, the value from `patch` is used,
      but if the string `'+merge'` occurs in the list, it is replaced
      with the value from `base`.
    """

    result = dict(base)

    for key, value in patch.items():
        if key not in result:
            result[key] = value
            continue

        previous = base[key]
        if isinstance(value, dict):
            result[key] = merge_dict(previous, value)
        elif isinstance(value, list):
            result[key] = new = []
            for item in value:
                if item == '+merge':
                    new.extend(previous)
                else:
                    new.append(item)
        else:
            result[key] = value
    return result


class Session(Model):
    """An ordered collection of materials"""
    def __init__(self, root, path, base_course, info, index, course=None):
        super().__init__(root, path)
        base_name = info.get('base')
        self.index = index
        self.course = course
        if base_name is None:
            self.info = info
        else:
            base = base_course.sessions[base_name].info
            self.info = merge_dict(base, info)
        # self.prev and self.next are set later

    def __str__(self):
        return self.title

    info = YamlProperty()

    title = DataProperty(info)
    slug = DataProperty(info)
    date = DataProperty(info, default=None)

    def _time(self, key, default_time):
        if self.date and default_time:
            return datetime.datetime.combine(self.date, default_time)
        return None

    @reify
    def start_time(self):
        if self.course:
            return self._time('start', self.course.default_start_time)
        return None

    @reify
    def end_time(self):
        if self.course:
            return self._time('end', self.course.default_end_time)
        return None

    @reify
    def materials(self):
        materials = [material(self.root, self.path, s)
                     for s in self.info['materials']]
        materials_with_nav = [mat for mat in materials if mat.has_navigation]
        for prev, current, next in zip([None] + materials_with_nav,
                                       materials_with_nav,
                                       materials_with_nav[1:] + [None]
                                       ):
            current.set_prev_next(prev, next)

        return materials

    def get_edit_path(self, run, coverpage):
        coverpage_path = self.path / "sessions" / self.slug / (coverpage + ".md")
        if coverpage_path.exists():
            return coverpage_path.relative_to(self.root.path)

        return run.edit_path

    def get_coverpage_content(self, run, coverpage, app):
        coverpage += ".md"
        q = self.path / 'sessions' / self.slug / coverpage

        try:
            with q.open() as f:
                md_content = f.read()
        except FileNotFoundError:
            return ""

        html_content = convert_markdown(md_content)
        return html_content


def _get_sessions(course, plan):
    result = OrderedDict()
    for index, sess_info in enumerate(plan):
        session = Session(course.root, course.path, course.base_course,
                          sess_info, index=index, course=course)
        result[session.slug] = session

    sessions = list(result.values())

    for prev, current, next in zip([None] + sessions,
                                   sessions,
                                   sessions[1:] + [None]):
        current.prev = prev
        current.next = next

    if len(result) != len(set(result)):
        raise ValueError('slugs not unique in {!r}'.format(course))
    if sessions != sorted(sessions, key=lambda d: d.date or 0):
        raise ValueError('sessions not ordered by date in {!r}'.format(course))
    return result


class CourseMixin:

    @reify
    def slug(self):
        directory = self.path.parts[-1]
        parent_directory = self.path.parts[-2]
        if parent_directory == "courses":
            parent_directory = "course" # legacy URL
        return parent_directory + "/" + directory

    def is_link(self):
        return isinstance(self, CourseLink)

    @reify
    def is_derived(self):
        return self.base_course is not None


class Course(CourseMixin, Model):
    """A course – ordered collection of sessions"""
    def __str__(self):
        return '{} - {}'.format(self.slug, self.title)

    info = YamlProperty()
    title = DataProperty(info)
    description = DataProperty(info)
    long_description = DataProperty(info)

    vars = DataProperty(info)
    subtitle = DataProperty(info, default=None)
    time = DataProperty(info, default=None)
    place = DataProperty(info, default=None)

    canonical = DataProperty(info, default=False)

    COURSE_INFO = ["title", "description", "vars", "canonical"]
    RUN_INFO = ["title", "description", "start_date", "end_date", "canonical", "subtitle", "derives", "vars",
                "default_start_time", "default_end_time"]

    @property
    def derives(self):
        return self.info.get("derives")

    @reify
    def base_course(self):
        name = self.info.get('derives')
        if name is None:
            return None
        return self.root.courses[name]

    @reify
    def sessions(self):
        return _get_sessions(self, self.info['plan'])

    @reify
    def edit_path(self):
        return self.path.relative_to(self.root.path) / "info.yml"

    @reify
    def start_date(self):
        dates = [s.date for s in self.sessions.values() if s.date is not None]
        if not dates:
            return None
        return min(dates)

    @reify
    def end_date(self):
        dates = [s.date for s in self.sessions.values() if s.date is not None]
        if not dates:
            return None
        return max(dates)

    def _default_time(self, key):
        default_time = self.info.get('default_time')
        if default_time:
            time_string = default_time[key]
            hour, minute = time_string.split(':')
            hour = int(hour)
            minute = int(minute)
            tzinfo = dateutil.tz.gettz(_TIMEZONE)
            return datetime.time(hour, minute, tzinfo=tzinfo)
        return None

    @reify
    def default_start_time(self):
        return self._default_time('start')

    @reify
    def default_end_time(self):
        return self._default_time('end')


def optional_convert_date(x):
    return datetime.datetime.strptime(x, "%Y-%m-%d").date() if x is not None else x


def optional_convert_time(x):
    return datetime.datetime.strptime(x, "%H:%M:%S").time() if x is not None else x


class CourseLink(CourseMixin, Model):
    """ A link to a course from a separate git repo
    """

    link = YamlProperty()
    repo: str = DataProperty(link)
    branch: str = DataProperty(link, default="master")

    info = ForkProperty(repo, branch, entry_point="naucse.utils.forks:course_info",
                        args=lambda instance: [instance.slug])
    title = DataProperty(info)
    description = DataProperty(info)
    start_date = DataProperty(info, default=None, convert=optional_convert_date)
    end_date = DataProperty(info, default=None, convert=optional_convert_date)
    subtitle = DataProperty(info, default=None)
    derives = DataProperty(info, default=None)
    vars = DataProperty(info, default=None)
    canonical = DataProperty(info, default=False)
    default_start_time = DataProperty(info, default=None, convert=optional_convert_time)
    default_end_time = DataProperty(info, default=None, convert=optional_convert_time)

    def __str__(self):
        return 'CourseLink: {} ({})'.format(self.repo, self.branch)

    @reify
    def base_course(self):
        name = self.derives
        if name is None:
            return None
        try:
            return self.root.courses[name]
        except LookupError:
            return None

    def render(self, page_type, *args, **kwargs):
        task = Task(
            "naucse.utils.forks:render",
            args=[page_type, self.slug] + list(args),
            kwargs=kwargs,
        )
        result = arca.run(self.repo, self.branch, task,
                          reference=Path("."), depth=-1)

        if page_type != "calendar_ics" and result.output["content"] is not None:
            allowed_elements_parser.reset_and_feed(result.output["content"])

        if "urls" in result.output:
            # freeze urls generated by the code in fork, but only if they start with the slug of the course

            urls_from_forks.extend([url for url in result.output["urls"] if url.startswith(f"/{self.slug}/")])

        return result.output

    def render_course(self, **kwargs):
        return self.render("course", **kwargs)

    def render_calendar(self, **kwargs):
        return self.render("calendar", **kwargs)

    def render_calendar_ics(self, **kwargs):
        return self.render("calendar_ics", **kwargs)

    def render_page(self, lesson_slug, page, solution, content_key=None, **kwargs):
        return self.render("course_page", lesson_slug, page, solution, content_key=content_key, **kwargs)

    def render_session_coverpage(self, session, coverpage, **kwargs):
        return self.render("session_coverpage", session, coverpage, **kwargs)

    def lesson_static(self, lesson_slug, path):
        filename = arca.static_filename(self.repo, self.branch, Path("lessons") / lesson_slug / "static" / path,
                                        reference=Path("."), depth=-1).resolve()

        return filename.parent, filename.name

    def get_footer_links(self, lesson_slug, page, **kwargs):
        task = Task(
            "naucse.utils.forks:get_footer_links",
            args=[self.slug, lesson_slug, page],
            kwargs=kwargs
        )

        result = arca.run(self.repo, self.branch, task, reference=Path("."), depth=-1)

        links = ["prev_link", "session_link", "next_link"]
        to_return = [None, None, None]

        from naucse.routes import logger
        logger.info(result.output)

        for i, link in enumerate(links):
            to_return[i] = result.output.get(link)

            if not isinstance(to_return[i], dict) or "url" not in to_return[i] or "title" not in to_return[i]:
                to_return[i] = None
            else:
                if to_return[i]["url"].startswith(f"/{self.slug}/"):
                    urls_from_forks.append(to_return[i]["url"])

        logger.info(to_return)

        return to_return

    @reify
    def edit_path(self):
        return self.path.relative_to(self.root.path) / "link.yml"


class RunYear(Model):
    """A year of runs"""
    def __str__(self):
        return self.path.parts[-1]

    runs = MultipleModelDirProperty([("info.yml", Course), ("link.yml", CourseLink)])


class License(Model):
    def __str__(self):
        return self.path.parts[-1]

    info = YamlProperty()

    title = DataProperty(info)
    url = DataProperty(info)


class MetaInfo(Model):

    def __str__(self):
        return "Meta Information"

    config = YamlProperty()

    slug = DataProperty(config)
    branch = DataProperty(config, default="master")


class Root(Model):
    """The base of the model"""
    def __init__(self, path):
        super().__init__(self, path)

    collections = DirProperty(Collection, 'lessons')
    courses = MultipleModelDirProperty([("info.yml", Course), ("link.yml", CourseLink)], 'courses')
    run_years = DirProperty(RunYear, 'runs', keyfunc=int)
    licenses = DirProperty(License, 'licenses')
    courses_edit_path = Path("courses")
    runs_edit_path = Path("runs")

    @reify
    def runs(self):
        return {
            (year, slug): run
            for year, run_year in self.run_years.items()
            for slug, run in run_year.runs.items()
        }

    @reify
    def meta(self):
        return MetaInfo(self, ".")

    def get_lesson(self, name):
        if isinstance(name, Lesson):
            return name
        if name[-1] == "/":
            name = name[:-1]
        collection_name, name = name.split('/', 2)
        collection = self.collections[collection_name]
        return collection.lessons[name]

    @reify
    def lesson_jinja_env(self):
        env = jinja2.Environment(
            loader=jinja2.FileSystemLoader([str(self.path / 'lessons')]),
            autoescape=jinja2.select_autoescape(['html', 'xml']),
        )
        setup_jinja_env(env)
        return env<|MERGE_RESOLUTION|>--- conflicted
+++ resolved
@@ -81,31 +81,13 @@
 
         If the lesson defines extra css, the scope of the styles is limited to ``.lesson-content``,
         a div which contains the actual lesson content.
-<<<<<<< HEAD
-=======
-
-        This doesn't protect against malicious input.
->>>>>>> cf857906
         """
         css = self.info.get("css")
 
         if css is None:
             return None
 
-<<<<<<< HEAD
         return self.limit_css_to_lesson_content(css)
-=======
-        parser = cssutils.CSSParser(raiseExceptions=True)
-        parsed = parser.parseString(css)
-
-        for rule in parsed.cssRules:
-            for selector in rule.selectorList:
-                # the space is important - there's a difference between for example
-                # ``.lesson-content:hover`` and ``.lesson-content :hover``
-                selector.selectorText = ".lesson-content " + selector.selectorText
-
-        return parsed.cssText.decode("utf-8")
->>>>>>> cf857906
 
     @reify
     def edit_path(self):
@@ -213,28 +195,8 @@
     @staticmethod
     def limit_css_to_lesson_content(css):
         """ Returns ``css`` limited just to the ``.lesson-content`` element.
-
-        This function is safe when it comes to CSS3, however there might be some selectors which could break
-        the function in CSS4 (or further). The ``cssutils`` library used to parse CSS has therefore been frozen
-        at 1.0 (using ~=, so minor releases are allowed) so any of the CSS4 selectors do not sneak up unexpectedly.
-        However, according to https://css4-selectors.com/selectors/, none of the currently proposed
-        CSS4 selectors would break this function when combined with second implementation detail bellow.
-
-        The safety comes in from two details:
-
-        1) The ``CSSParser`` setting to raise exceptions, so, for example if the attacker wanted to modify
-        the styles of the element after ``.lesson-content`` (with ``.lesson-content + *``), the ``info["css"]``
-        would have to be the following, however that doesn't pass ``cssutils`` validation.
-
-        ```
-        + * {
-            rule: value;
-        }
-        ```
-
-        2) As long there's a space after ``.lesson-content``, ale the rules are only applied the children of
-        that div. This is illustrated for example by the difference between ``.lesson-content:hover``
-        and ``.lesson-content :hover``, the same applies for other selectors.
+   
+        This doesn't protect against malicious input.
         """
         parser = cssutils.CSSParser(raiseExceptions=True)
         parsed = parser.parseString(css)
