--- conflicted
+++ resolved
@@ -497,11 +497,7 @@
 
 
 def optional_convert_time(x):
-<<<<<<< HEAD
-    return datetime.datetime.strptime(x, "%H-%H-%S").time() if x is not None else x
-=======
     return datetime.datetime.strptime(x, "%H:%M:%S").time() if x is not None else x
->>>>>>> bdd8a17a
 
 
 class CourseLink(CourseMixin, Model):
