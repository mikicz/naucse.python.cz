--- conflicted
+++ resolved
@@ -593,13 +593,8 @@
     def render_calendar_ics(self, **kwargs):
         return self.render("calendar_ics", **kwargs)
 
-<<<<<<< HEAD
-    def render_page(self, lesson_slug, page, solution, content_key=None):
-        return self.render("course_page", lesson_slug, page, solution, content_key=content_key)
-=======
     def render_page(self, lesson_slug, page, solution, content_key=None, **kwargs):
         return self.render("course_page", lesson_slug, page, solution, content_key=content_key, **kwargs)
->>>>>>> 0660178a
 
     def render_session_coverpage(self, session, coverpage, **kwargs):
         return self.render("session_coverpage", session, coverpage, **kwargs)
