--- conflicted
+++ resolved
@@ -644,12 +644,8 @@
             if not isinstance(to_return[i], dict) or "url" not in to_return[i] or "title" not in to_return[i]:
                 to_return[i] = None
             else:
-<<<<<<< HEAD
-                urls_from_forks.extend(to_return[i]["url"])
-=======
                 if to_return[i]["url"].startswith(f"/{self.slug}/"):
                     urls_from_forks.append(to_return[i]["url"])
->>>>>>> 2d5d5914
 
         logger.info(to_return)
 
